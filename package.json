--- conflicted
+++ resolved
@@ -1,54 +1,4 @@
 {
-<<<<<<< HEAD
-  "name": "gamepathai-bolt",
-  "private": true,
-  "version": "0.1.0",
-  "scripts": {
-    "dev": "vite",
-    "build": "tsc && vite build",
-    "lint": "eslint . --ext ts,tsx --report-unused-disable-directives --max-warnings 0",
-    "preview": "vite preview",
-    "test": "vitest",
-    "electron:dev": "cross-env ELECTRON_RUN=true concurrently \"vite\" \"electron ./electron/main.cjs\""
-  },
-  "dependencies": {
-    "@supabase/supabase-js": "^2.39.3",
-    "crypto-js": "^4.2.0",
-    "i18next": "^23.7.16",
-    "i18next-browser-languagedetector": "^7.2.0",
-    "i18next-http-backend": "^2.5.0",
-    "idb-keyval": "^6.2.1",
-    "lucide-react": "^0.309.0",
-    "react": "^18.2.0",
-    "react-dom": "^18.2.0",
-    "react-i18next": "^14.0.0",
-    "react-router-dom": "^6.21.2",
-    "zod": "^3.22.4",
-    "zustand": "^4.5.2"
-  },
-  "devDependencies": {
-    "@types/crypto-js": "^4.2.2",
-    "@types/node": "^20.11.0",
-    "@types/react": "^18.2.43",
-    "@types/react-dom": "^18.2.17",
-    "@typescript-eslint/eslint-plugin": "^6.14.0",
-    "@typescript-eslint/parser": "^6.14.0",
-    "@vitejs/plugin-react": "^4.2.1",
-    "autoprefixer": "^10.4.16",
-    "concurrently": "^8.2.2",
-    "cross-env": "^7.0.3",
-    "electron": "^36.3.1",
-    "eslint": "^8.55.0",
-    "eslint-plugin-react-hooks": "^4.6.0",
-    "eslint-plugin-react-refresh": "^0.4.5",
-    "postcss": "^8.4.33",
-    "tailwindcss": "^3.4.1",
-    "typescript": "^5.2.2",
-    "vite": "^5.0.8",
-    "vitest": "^1.2.0",
-    "wait-on": "^7.2.0"
-  }
-=======
     "name": "gamepathai-bolt",
     "productName": "GamePath AI",
     "private": true,
@@ -314,5 +264,4 @@
         "vitest": "^1.3.1",
         "workbox-cli": "^7.0.0"
     }
->>>>>>> 8c0cc567
 }