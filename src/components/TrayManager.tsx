--- conflicted
+++ resolved
@@ -22,17 +22,6 @@
   const lastGameUpdate = useRef<number>(0);
   const trayUpdateTimeout = useRef<NodeJS.Timeout | null>(null);
   
-<<<<<<< HEAD
-  // Update games in tray when the list changes
-  useEffect(() => {
-    const updateTray = async () => {
-      if (window.electronAPI?.updateTrayGames) {
-        try {
-          await window.electronAPI.updateTrayGames(games);
-          console.log('Games updated in tray:', games.length);
-        } catch (error) {
-          console.error('Error updating games in tray:', error);
-=======
   // Verificar se electronAPI está disponível
   const isElectronAPIAvailable = useCallback(() => {
     return typeof window !== 'undefined' && 
@@ -104,71 +93,11 @@
           } else {
             console.error('TrayManager: Erro ao atualizar tray:', result.error);
           }
->>>>>>> eadee320
         }
         
       } catch (error) {
         console.error('TrayManager: Erro ao atualizar jogos no tray:', error);
       }
-<<<<<<< HEAD
-    };
-    
-    if (games && games.length > 0) {
-      updateTray();
-    }
-  }, [games]);
-  
-  // Configure listeners for tray events
-  useEffect(() => {
-    if (!window.ipcRenderer || listenersConfigured.current) {
-      console.log('ipcRenderer not available or listeners already configured');
-      return;
-    }
-    
-    console.log('TrayManager: Configuring listeners for tray events');
-    listenersConfigured.current = true;
-    
-    // Handler for scanning games from tray
-    const handleScanFromTray = () => {
-      console.log('TrayManager: Received command to scan games from tray');
-      if (typeof scanGames === 'function') {
-        scanGames().catch(err => {
-          console.error('Error scanning games:', err);
-        });
-      } else {
-        console.error('scanGames is not a function');
-      }
-    };
-    
-    // Handler for launching games from tray
-    const handleLaunchFromTray = (event: any, gameId: string) => {
-      console.log('TrayManager: Received command to launch game from tray', gameId);
-      if (games && Array.isArray(games)) {
-        const game = games.find(g => g.id === gameId);
-        if (game && typeof launchGame === 'function') {
-          launchGame(gameId).catch(err => {
-            console.error('Error launching game:', err);
-          });
-        } else {
-          console.error('Game not found or launchGame is not a function:', gameId);
-        }
-      } else {
-        console.error('Games list not available or not an array');
-      }
-    };
-    
-    // Handler for optimizing games from tray
-    const handleOptimizeFromTray = (event: any, gameId: string) => {
-      console.log('TrayManager: Received command to optimize game from tray', gameId);
-      if (games && Array.isArray(games)) {
-        const game = games.find(g => g.id === gameId);
-        if (game && typeof optimizeGame === 'function') {
-          optimizeGame(gameId).catch(err => {
-            console.error('Error optimizing game:', err);
-          });
-        } else {
-          console.error('Game not found or optimizeGame is not a function:', gameId);
-=======
     }, 500); // 500ms debounce
   }, [isElectronAPIAvailable, sanitizeGamesForTray]);
 
@@ -243,7 +172,6 @@
           }
         } catch (error) {
           console.error('TrayManager: Erro na otimização de sistema via tray:', error);
->>>>>>> eadee320
         }
       };
 
@@ -257,30 +185,6 @@
         listenersConfigured.current = true;
         console.log('TrayManager: ✅ Listeners configurados com sucesso');
       } else {
-<<<<<<< HEAD
-        console.error('Games list not available or not an array');
-      }
-    };
-    
-    // Register listeners
-    window.ipcRenderer.on('scan-games-from-tray', handleScanFromTray);
-    window.ipcRenderer.on('launch-game-from-tray', handleLaunchFromTray);
-    window.ipcRenderer.on('optimize-game-from-tray', handleOptimizeFromTray);
-    
-    // Clean up listeners when component is unmounted
-    return () => {
-      if (listenersConfigured.current) {
-        console.log('TrayManager: Removing listeners for tray events');
-        window.ipcRenderer.removeListener('scan-games-from-tray', handleScanFromTray);
-        window.ipcRenderer.removeListener('launch-game-from-tray', handleLaunchFromTray);
-        window.ipcRenderer.removeListener('optimize-game-from-tray', handleOptimizeFromTray);
-        listenersConfigured.current = false;
-      }
-    };
-  }, [games, scanGames, launchGame, optimizeGame]);
-  
-  // Initialize tray with already loaded games
-=======
         console.warn('TrayManager: Sistema de eventos não disponível');
       }
       
@@ -308,7 +212,6 @@
   }, [scanGames, launchGame, optimizeSystem, isElectronAPIAvailable]);
 
   // Atualizar tray quando jogos mudam
->>>>>>> eadee320
   useEffect(() => {
     if (!games || games.length === 0) {
       return;
@@ -334,21 +237,6 @@
       }
 
       try {
-<<<<<<< HEAD
-        isLoadingGames.current = true;
-        console.log('TrayManager: Getting games for the tray');
-        const trayGames = await window.electronAPI.getGamesForTray();
-        
-        if (!trayGames || trayGames.length === 0) {
-          console.log('TrayManager: No games in tray, loading initial games');
-          if (typeof scanGames === 'function') {
-            await scanGames();
-          } else {
-            console.error('scanGames is not a function');
-          }
-        } else {
-          console.log('TrayManager: Games already loaded in tray:', trayGames.length);
-=======
         console.log('TrayManager: 🚀 Inicializando integração do tray');
         
         // Aguardar um pouco para garantir que tudo esteja carregado
@@ -360,43 +248,11 @@
           await updateTrayGames(games);
         } else {
           console.log('TrayManager: Nenhum jogo disponível ainda');
->>>>>>> eadee320
         }
         
         console.log('TrayManager: ✅ Integração do tray inicializada');
         
       } catch (error) {
-<<<<<<< HEAD
-        console.error('Error getting games for the tray:', error);
-      } finally {
-        isLoadingGames.current = false;
-      }
-    };
-    
-    initTray();
-  }, [scanGames]);
-  
-  // Show notification when app is minimized to tray
-  useEffect(() => {
-    const showTrayNotification = () => {
-      if (window.electronAPI?.showNotification) {
-        window.electronAPI.showNotification({
-          title: 'GamePath AI',
-          body: 'O aplicativo continua em execução na bandeja do sistema.'
-        }).catch(e => console.error('Error showing notification:', e));
-      }
-    };
-    
-    // You can add a listener for when the window is minimized
-    // This would depend on a specific Electron event
-    
-    return () => {
-      // Clean up listeners if necessary
-    };
-  }, []);
-  
-  // This component doesn't render anything visible, just manages the tray
-=======
         console.error('TrayManager: Erro na inicialização do tray:', error);
       }
     };
@@ -427,7 +283,6 @@
   }, [games, isElectronAPIAvailable]);
 
   // Este componente não renderiza nada
->>>>>>> eadee320
   return null;
 };
 
