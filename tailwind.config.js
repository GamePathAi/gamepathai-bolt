/** @type {import('tailwindcss').Config} */
export default {
  content: ['./index.html', './src/**/*.{js,ts,jsx,tsx}'],
  theme: {
    extend: {
      animation: {
<<<<<<< HEAD
        shine: 'shine 1.5s',
      },
      keyframes: {
        shine: {
          '100%': { left: '125%' },
=======
        shine: "shine 1.5s",
      },
      keyframes: {
        shine: {
          "0%": { left: "-100%" },
          "100%": { left: "125%" },
>>>>>>> eadee320
        },
      },
    },
  },
  plugins: [],
  safelist: [
    'bg-cyan-500',
    'bg-purple-500',
    'bg-green-500',
    'bg-red-500',
    'bg-yellow-500',
    'text-cyan-400',
    'text-purple-400',
    'text-green-400',
    'text-red-400',
    'text-yellow-400',
    'border-cyan-500',
    'border-purple-500',
    'border-green-500',
    'border-red-500',
    'border-yellow-500',
  ],
};<|MERGE_RESOLUTION|>--- conflicted
+++ resolved
@@ -4,40 +4,15 @@
   theme: {
     extend: {
       animation: {
-<<<<<<< HEAD
-        shine: 'shine 1.5s',
-      },
-      keyframes: {
-        shine: {
-          '100%': { left: '125%' },
-=======
         shine: "shine 1.5s",
       },
       keyframes: {
         shine: {
           "0%": { left: "-100%" },
           "100%": { left: "125%" },
->>>>>>> eadee320
         },
       },
     },
   },
   plugins: [],
-  safelist: [
-    'bg-cyan-500',
-    'bg-purple-500',
-    'bg-green-500',
-    'bg-red-500',
-    'bg-yellow-500',
-    'text-cyan-400',
-    'text-purple-400',
-    'text-green-400',
-    'text-red-400',
-    'text-yellow-400',
-    'border-cyan-500',
-    'border-purple-500',
-    'border-green-500',
-    'border-red-500',
-    'border-yellow-500',
-  ],
 };